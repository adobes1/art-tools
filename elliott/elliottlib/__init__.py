--- conflicted
+++ resolved
@@ -1,7 +1,4 @@
 from .runtime import Runtime
-<<<<<<< HEAD
-from .pushd import Dir
-=======
 from .pushd import Dir
 from .errata import Erratum
 
@@ -9,5 +6,4 @@
 def version():
     from os.path import abspath, dirname, join
     filename = join(dirname(abspath(__file__)), 'VERSION')
-    return open(filename).read().strip()
->>>>>>> acfa6889
+    return open(filename).read().strip()