import asyncio
import unittest
from pathlib import Path
from unittest.mock import AsyncMock, MagicMock, mock_open, patch

from doozerlib.lockfile import (
    DEFAULT_RPM_LOCKFILE_NAME,
    ArtifactInfo,
    ArtifactLockfileGenerator,
    ModuleInfo,
    RpmInfo,
    RpmInfoCollector,
    RPMLockfileGenerator,
)
from doozerlib.repodata import Repodata, Rpm
from doozerlib.repos import Repo, Repos


class TestRpmInfo(unittest.TestCase):
    def setUp(self):
        self.mock_rpm = MagicMock()
        self.mock_rpm.name = "bash"
        self.mock_rpm.epoch = 0
        self.mock_rpm.version = "5.1.0"
        self.mock_rpm.release = "1.el9"
        self.mock_rpm.checksum = "abc123"
        self.mock_rpm.size = 123456
        self.mock_rpm.location = "/Packages/bash.rpm"
        self.mock_rpm.sourcerpm = "bash-5.1.0-1.el9.src.rpm"

    def test_from_rpm_default_epoch(self):
        rpm_info = RpmInfo.from_rpm(self.mock_rpm, repoid="repo-1", baseurl="http://example.com")
        self.assertEqual(rpm_info.name, "bash")
        self.assertEqual(rpm_info.evr, "0:5.1.0-1.el9")
        self.assertEqual(rpm_info.checksum, "abc123")
        self.assertEqual(rpm_info.repoid, "repo-1")
        self.assertEqual(rpm_info.size, 123456)
        self.assertEqual(rpm_info.sourcerpm, "bash-5.1.0-1.el9.src.rpm")
        self.assertEqual(rpm_info.url, "http://example.com/Packages/bash.rpm")
        self.assertEqual(rpm_info.version, "5.1.0")
        self.assertEqual(rpm_info.epoch, 0)
        self.assertEqual(rpm_info.release, "1.el9")

    def test_from_rpm_nonzero_epoch(self):
        self.mock_rpm.epoch = 2
        rpm_info = RpmInfo.from_rpm(self.mock_rpm, repoid="repo-2", baseurl="https://cdn.redhat.com")
        self.assertEqual(rpm_info.evr, "2:5.1.0-1.el9")

    def test_to_dict(self):
        rpm_info = RpmInfo(
            name="coreutils",
            evr="1:9.0-3.el9",
            checksum="def456",
            repoid="baseos-x86_64",
            size=98765,
            sourcerpm="coreutils-9.0-3.el9.src.rpm",
            url="http://example.com/coreutils.rpm",
            version="9.0",
            epoch=1,
            release="3.el9",
        )
        expected = {
            "name": "coreutils",
            "evr": "1:9.0-3.el9",
            "checksum": "def456",
            "repoid": "baseos-x86_64",
            "size": 98765,
            "sourcerpm": "coreutils-9.0-3.el9.src.rpm",
            "url": "http://example.com/coreutils.rpm",
        }
        self.assertEqual(rpm_info.to_dict(), expected)

    # this method does not test the functionality of the underlying compare_nvr, but rather a simple equality check
    def test_equality_and_ordering(self):
        a = RpmInfo("foo", "1:1.0-1", "x", "r", 0, "s", "url", version="1.0-1", epoch=0, release="1.el9")
        b = RpmInfo("foo", "1:1.0-1", "y", "r", 0, "s", "url", version="1.0-1", epoch=0, release="1.el9")
        c = RpmInfo("foo", "1:1.0-2", "z", "r", 0, "s", "url", version="1.0-2", epoch=0, release="1.el9")

        self.assertEqual(a, b)
        self.assertLess(a, c)
        self.assertTrue(a <= b)
        self.assertTrue(c > a)


class TestModuleInfo(unittest.TestCase):
    def test_from_repository_metadata(self):
        module_info = ModuleInfo.from_repository_metadata(
            repoid="rhel-9-appstream-rpms",
            baseurl="https://example.com/",
            checksum="sha256:abc123",
            size=12345,
            url="https://rhsm-pulp.corp.redhat.com/content/dist/rhel8/8/x86_64/appstream/os/repodata/f4eb9512dbfcfb642c5f03474336f9bcf7af44e9ca738c260635502d7cb366e2-modules.yaml.gz",
        )

        self.assertEqual(module_info.repoid, "rhel-9-appstream-rpms")
        self.assertEqual(
            module_info.url,
            "https://rhsm-pulp.corp.redhat.com/content/dist/rhel8/8/x86_64/appstream/os/repodata/f4eb9512dbfcfb642c5f03474336f9bcf7af44e9ca738c260635502d7cb366e2-modules.yaml.gz",
        )
        self.assertEqual(module_info.checksum, "sha256:abc123")
        self.assertEqual(module_info.size, 12345)

    def test_to_dict(self):
        module_info = ModuleInfo(
            url="https://rhsm-pulp.corp.redhat.com/content/dist/rhel8/8/x86_64/appstream/os/repodata/f4eb9512dbfcfb642c5f03474336f9bcf7af44e9ca738c260635502d7cb366e2-modules.yaml.gz",
            repoid="rhel-9-appstream-rpms",
            checksum="sha256:abc123",
            size=12345,
        )

        expected = {
            "url": "https://rhsm-pulp.corp.redhat.com/content/dist/rhel8/8/x86_64/appstream/os/repodata/f4eb9512dbfcfb642c5f03474336f9bcf7af44e9ca738c260635502d7cb366e2-modules.yaml.gz",
            "repoid": "rhel-9-appstream-rpms",
            "checksum": "sha256:abc123",
            "size": 12345,
        }

        self.assertEqual(module_info.to_dict(), expected)


class TestRpmInfoCollectorFetchRpms(unittest.TestCase):
    def setUp(self):
        self.arches = ['x86_64', 'aarch64']

        self.repo_data = {
            "rhel-9-baseos-rpms": {
                "conf": {
                    "extra_options": {"module_hotfixes": 1},
                    "baseurl": {
                        "aarch64": "https://rhsm-pulp.corp.redhat.com/content/eus/rhel9/9.4/aarch64/baseos/os/",
                        "ppc64le": "https://rhsm-pulp.corp.redhat.com/content/eus/rhel9/9.4/ppc64le/baseos/os/",
                        "s390x": "https://rhsm-pulp.corp.redhat.com/content/eus/rhel9/9.4/s390x/baseos/os/",
                        "x86_64": "https://rhsm-pulp.corp.redhat.com/content/eus/rhel9/9.4/x86_64/baseos/os/",
                    },
                    "ci_alignment": {"profiles": ["el9"], "localdev": {"enabled": True}},
                },
                "content_set": {
                    "default": "rhel-9-for-x86_64-baseos-eus-rpms__9_DOT_4",
                    "aarch64": "rhel-9-for-aarch64-baseos-eus-rpms__9_DOT_4",
                    "ppc64le": "rhel-9-for-ppc64le-baseos-eus-rpms__9_DOT_4",
                    "s390x": "rhel-9-for-s390x-baseos-eus-rpms__9_DOT_4",
                },
                "reposync": {"enabled": False},
            },
            "rhel-9-appstream-rpms": {
                "conf": {
                    "extra_options": {"module_hotfixes": 1},
                    "baseurl": {
                        "aarch64": "https://rhsm-pulp.corp.redhat.com/content/eus/rhel9/9.4/aarch64/appstream/os/",
                        "ppc64le": "https://rhsm-pulp.corp.redhat.com/content/eus/rhel9/9.4/ppc64le/appstream/os/",
                        "s390x": "https://rhsm-pulp.corp.redhat.com/content/eus/rhel9/9.4/s390x/appstream/os/",
                        "x86_64": "https://rhsm-pulp.corp.redhat.com/content/eus/rhel9/9.4/x86_64/appstream/os/",
                    },
                    "ci_alignment": {"profiles": ["el9"], "localdev": {"enabled": True}},
                },
                "content_set": {
                    "default": "rhel-9-for-x86_64-appstream-eus-rpms__9_DOT_4",
                    "aarch64": "rhel-9-for-aarch64-appstream-eus-rpms__9_DOT_4",
                    "ppc64le": "rhel-9-for-ppc64le-appstream-eus-rpms__9_DOT_4",
                    "s390x": "rhel-9-for-s390x-appstream-eus-rpms__9_DOT_4",
                },
                "reposync": {"enabled": False},
            },
        }

        self.repo_names = list(self.repo_data.keys())
        self.repos = Repos(self.repo_data, arches=self.arches)
        self.collector = RpmInfoCollector(repos=self.repos)
        self.collector.logger = MagicMock()

        # Setup loaded_repos with keys for each repo + arch
        self.loaded_repos = {}
        for repo_name in self.repo_names:
            for arch in self.arches:
                key = f"{repo_name}-{arch}"
                self.loaded_repos[key] = MagicMock()
        self.collector.loaded_repos = self.loaded_repos

        # Create multiple RPMs per arch with varied realistic data
        self.sample_rpms = {
            'x86_64': [
                Rpm(
                    name="mypkg",
                    epoch=0,
                    version="1.0",
                    release="1.el9",
                    arch="x86_64",
                    checksum="dummychecksum-x86_64-1",
                    size=2345,
                    location="path/to/mypkg-1-x86_64.rpm",
                    sourcerpm="mypkg-src-1.0-1.el9.src.rpm",
                ),
                Rpm(
                    name="otherpkg",
                    epoch=1,
                    version="2.1",
                    release="3.el9",
                    arch="x86_64",
                    checksum="dummychecksum-x86_64-2",
                    size=1500,
                    location="path/to/otherpkg-2-x86_64.rpm",
                    sourcerpm="otherpkg-src-2.1-3.el9.src.rpm",
                ),
                Rpm(
                    name="coolpkg",
                    epoch=0,
                    version="0.9",
                    release="10.el9",
                    arch="x86_64",
                    checksum="dummychecksum-x86_64-3",
                    size=4321,
                    location="path/to/coolpkg-0.9-x86_64.rpm",
                    sourcerpm="coolpkg-src-0.9-10.el9.src.rpm",
                ),
            ],
            'aarch64': [
                Rpm(
                    name="mypkg",
                    epoch=0,
                    version="1.0",
                    release="1.el9",
                    arch="aarch64",
                    checksum="dummychecksum-aarch64-1",
                    size=2300,
                    location="path/to/mypkg-1-aarch64.rpm",
                    sourcerpm="mypkg-src-1.0-1.el9.src.rpm",
                ),
                Rpm(
                    name="otherpkg",
                    epoch=0,
                    version="2.0",
                    release="2.el9",
                    arch="aarch64",
                    checksum="dummychecksum-aarch64-2",
                    size=1400,
                    location="path/to/otherpkg-2-aarch64.rpm",
                    sourcerpm="otherpkg-src-2.0-2.el9.src.rpm",
                ),
            ],
        }

    def test_resolves_rpms_from_loaded_repo_multiple_arches_and_packages(self):
        # Mock get_rpms to return all sample rpms for each arch, empty missing list
        for repo_name in self.repo_names:
            for arch in self.arches:
                repodata = MagicMock()
                repodata.get_rpms.return_value = (self.sample_rpms[arch], [])
                key = f"{repo_name}-{arch}"
                self.collector.loaded_repos[key] = repodata

        for arch in self.arches:
            for repo_name in self.repo_names:
                # Prepare set of rpm names to resolve
                rpm_names = {rpm.name for rpm in self.sample_rpms[arch]}
                result = self.collector._fetch_rpms_info_per_arch(rpm_names, {repo_name}, arch)

                # Check that the number of resolved rpms matches the sample count
                self.assertEqual(len(result), len(self.sample_rpms[arch]))

                # Verify each resolved item is an instance of RpmInfo
                for rpm_info in result:
                    self.assertIsInstance(rpm_info, RpmInfo)

                # Optionally verify the rpm names match the input set
                resolved_names = {ri.name for ri in result}
                self.assertTrue(rpm_names.issubset(resolved_names))

    def test_skips_repo_if_repodata_missing(self):
        repo_name = self.repo_names[0]
        arch = self.arches[0]
        repo_key = f"{repo_name}-{arch}"
        self.collector.loaded_repos.pop(repo_key, None)

        rpm_names = {rpm.name for rpm in self.sample_rpms[arch]}
        result = self.collector._fetch_rpms_info_per_arch(rpm_names, {repo_name}, arch)
        self.assertEqual(result, [])
        self.collector.logger.error.assert_any_call(
            f'repodata {repo_key} not found while fetching rpms, it should be loaded by now'
        )

    def test_logs_warning_if_rpms_missing(self):
        repo_name = self.repo_names[0]
        arch = self.arches[0]

        rpm = self.sample_rpms[arch][0]
        repodata = MagicMock()
        repodata.get_rpms.return_value = ([rpm], ["missingpkg"])
        repo_key = f"{repo_name}-{arch}"
        self.collector.loaded_repos[repo_key] = repodata

        self.collector._fetch_rpms_info_per_arch({rpm.name, "missingpkg"}, {repo_name}, arch)
        self.collector.logger.warning.assert_called_with(f"Could not find missingpkg in {repo_name} for arch {arch}")

    def test_load_repos_skips_already_loaded(self):
        # Simulate that both repos are already loaded
        already_loaded = {f"{name}-x86_64" for name in self.repo_names}
        self.collector.loaded_repos = {k: MagicMock() for k in already_loaded}

        with patch.object(
            self.collector.repos["rhel-9-baseos-rpms"], 'get_repodata', new_callable=AsyncMock
        ) as get_repodata:
            asyncio.run(self.collector._load_repos(set(self.repo_names), 'x86_64'))

            # Should skip calling get_repodata
            get_repodata.assert_not_awaited()
            self.collector.logger.info.assert_any_call(
                "Repos already loaded, skipping: rhel-9-appstream-rpms, rhel-9-baseos-rpms for arch x86_64"
            )

    def test_load_repos_fetches_new_ones(self):
        self.collector.loaded_repos = {}  # Start with nothing loaded

        repodata_mock_1 = MagicMock()
        repodata_mock_1.name = "rhel-9-baseos-rpms-x86_64"

        repodata_mock_2 = MagicMock()
        repodata_mock_2.name = "rhel-9-appstream-rpms-x86_64"

        with (
            patch.object(
                self.collector.repos["rhel-9-baseos-rpms"], 'get_repodata', new=AsyncMock(return_value=repodata_mock_1)
            ) as get1,
            patch.object(
                self.collector.repos["rhel-9-appstream-rpms"],
                'get_repodata',
                new=AsyncMock(return_value=repodata_mock_2),
            ) as get2,
        ):
            asyncio.run(self.collector._load_repos(set(self.repo_names), 'x86_64'))

            self.assertIn("rhel-9-baseos-rpms-x86_64", self.collector.loaded_repos)
            self.assertIn("rhel-9-appstream-rpms-x86_64", self.collector.loaded_repos)

            get1.assert_awaited_once_with('x86_64')
            get2.assert_awaited_once_with('x86_64')

    def test_load_repos_handles_partial_loading(self):
        # Preload one repo
        self.collector.loaded_repos = {"rhel-9-baseos-rpms-x86_64": MagicMock()}

        repodata_mock = MagicMock()
        repodata_mock.name = "rhel-9-appstream-rpms-x86_64"

        with patch.object(
            self.collector.repos["rhel-9-appstream-rpms"], 'get_repodata', new=AsyncMock(return_value=repodata_mock)
        ):
            asyncio.run(self.collector._load_repos(set(self.repo_names), 'x86_64'))

            self.assertIn("rhel-9-appstream-rpms-x86_64", self.collector.loaded_repos)
            self.collector.logger.info.assert_any_call(
                "Repos already loaded, skipping: rhel-9-baseos-rpms for arch x86_64"
            )
            self.collector.logger.info.assert_any_call("Finished loading repos: rhel-9-appstream-rpms for arch x86_64")

    def test_fetch_modules_info_per_arch_basic(self):
        """Test basic module metadata collection from repositories"""
        from doozerlib.repodata import RpmModule

        nginx_module = RpmModule("nginx", "1.24", 123456, "abc123", "x86_64", set())
        perl_module = RpmModule("perl", "5.32", 789012, "def456", "x86_64", set())

        appstream_repodata = MagicMock()
        appstream_repodata.modules = [nginx_module, perl_module]
        appstream_repodata.modules_checksum = "sha256:abc123"
        appstream_repodata.modules_size = 12345
        appstream_repodata.modules_url = "https://rhsm-pulp.corp.redhat.com/content/dist/rhel8/8/x86_64/appstream/os/repodata/f4eb9512dbfcfb642c5f03474336f9bcf7af44e9ca738c260635502d7cb366e2-modules.yaml.gz"

        self.collector.loaded_repos = {"rhel-9-appstream-rpms-x86_64": appstream_repodata}

        mock_repo = MagicMock()
        mock_repo.content_set.return_value = "rhel-9-appstream-rpms"
        mock_repo.baseurl.return_value = "https://example.com/"
        self.collector.repos._repos = {"rhel-9-appstream-rpms": mock_repo}

        result = self.collector._fetch_modules_info_per_arch({"nginx", "perl"}, {"rhel-9-appstream-rpms"}, "x86_64")

        self.assertEqual(len(result), 1)
        module_info = result[0]
        self.assertEqual(module_info.repoid, "rhel-9-appstream-rpms")
        self.assertEqual(
            module_info.url,
            "https://rhsm-pulp.corp.redhat.com/content/dist/rhel8/8/x86_64/appstream/os/repodata/f4eb9512dbfcfb642c5f03474336f9bcf7af44e9ca738c260635502d7cb366e2-modules.yaml.gz",
        )
        self.assertEqual(module_info.checksum, "sha256:abc123")
        self.assertEqual(module_info.size, 12345)

    def test_fetch_modules_info_per_arch_deduplication(self):
        """Test that multiple modules in same repo produce single metadata entry"""
        from doozerlib.repodata import RpmModule

        nginx_module = RpmModule("nginx", "1.24", 123456, "abc123", "x86_64", set())
        nginx_core_module = RpmModule("nginx-core", "1.24", 123456, "abc123", "x86_64", set())
        nginx_fs_module = RpmModule("nginx-filesystem", "1.24", 123456, "abc123", "x86_64", set())

        appstream_repodata = MagicMock()
        appstream_repodata.modules = [nginx_module, nginx_core_module, nginx_fs_module]
        appstream_repodata.modules_checksum = "sha256:abc123"
        appstream_repodata.modules_size = 12345

        self.collector.loaded_repos = {"rhel-9-appstream-rpms-x86_64": appstream_repodata}

        mock_repo = MagicMock()
        mock_repo.content_set.return_value = "rhel-9-appstream-rpms"
        mock_repo.baseurl.return_value = "https://example.com/"
        self.collector.repos._repos = {"rhel-9-appstream-rpms": mock_repo}

        result = self.collector._fetch_modules_info_per_arch(
            {"nginx", "nginx-core", "nginx-filesystem"}, {"rhel-9-appstream-rpms"}, "x86_64"
        )

        self.assertEqual(len(result), 1)
        module_info = result[0]
        self.assertEqual(module_info.repoid, "rhel-9-appstream-rpms")

    def test_fetch_modules_info_empty_modules(self):
        """Test that empty module set returns empty results"""

        async def _test():
            result = await self.collector.fetch_modules_info(["x86_64"], {"rhel-9-appstream-rpms"}, set())

            expected = {"x86_64": []}
            self.assertEqual(result, expected)

        import asyncio

        asyncio.run(_test())

    def test_fetch_modules_info_per_arch_stream_extraction(self):
        """Test that module:stream specifications are matched by name only"""
        from doozerlib.repodata import RpmModule

        # Repository has nginx module with name "nginx"
        nginx_module = RpmModule("nginx", "1.24", 123456, "abc123", "x86_64", set())
        perl_module = RpmModule("perl", "5.32", 789012, "def456", "x86_64", set())

        appstream_repodata = MagicMock()
        appstream_repodata.modules = [nginx_module, perl_module]
        appstream_repodata.modules_checksum = "sha256:abc123"
        appstream_repodata.modules_size = 12345
        appstream_repodata.modules_url = "https://example.com/repodata/modules.yaml.gz"

        self.collector.loaded_repos = {"rhel-9-appstream-rpms-x86_64": appstream_repodata}

        mock_repo = MagicMock()
        mock_repo.content_set.return_value = "rhel-9-appstream-rpms"
        mock_repo.baseurl.return_value = "https://example.com/"
        self.collector.repos._repos = {"rhel-9-appstream-rpms": mock_repo}

        # Request modules with stream specification - should match by name only
        result = self.collector._fetch_modules_info_per_arch(
            {"nginx:1.24", "perl:5.32"}, {"rhel-9-appstream-rpms"}, "x86_64"
        )

        # Should find the modules despite the stream specification in request
        self.assertEqual(len(result), 1)
        module_info = result[0]
        self.assertEqual(module_info.repoid, "rhel-9-appstream-rpms")

    def test_fetch_modules_info_missing_modules(self):
        """Test graceful handling when requested modules are not found"""

        async def _test():
            appstream_repodata = MagicMock()
            appstream_repodata.modules = []

            self.collector.loaded_repos = {"rhel-9-appstream-rpms-x86_64": appstream_repodata}

            mock_repo = MagicMock()
            mock_repo.content_set.return_value = "rhel-9-appstream-rpms"
            self.collector.repos._repos = {"rhel-9-appstream-rpms": mock_repo}

            result = await self.collector.fetch_modules_info(
                ["x86_64"], {"rhel-9-appstream-rpms"}, {"nonexistent-module"}
            )

            self.assertEqual(result, {"x86_64": []})
            self.collector.logger.warning.assert_called_with(
                "Could not find modules nonexistent-module in rhel-9-appstream-rpms for arch x86_64"
            )

        import asyncio

        asyncio.run(_test())


class TestRPMLockfileGenerator(unittest.IsolatedAsyncioTestCase):
    def setUp(self):
        self.repos = MagicMock()
        self.logger = MagicMock()
        self.generator = RPMLockfileGenerator(self.repos, self.logger)
        self.arches = ['x86_64', 'aarch64']
        self.repos_set = {'repo1', 'repo2'}
        self.rpms = {'mypkg', 'otherpkg'}
        self.path = Path('/tmp')
        self.filename = 'rpms.lock.yml'

    @patch.object(RPMLockfileGenerator, '_write_yaml')
<<<<<<< HEAD
    @patch('builtins.open', new_callable=mock_open, read_data='oldfingerprint')
    @patch('pathlib.Path.exists', return_value=True)
    async def test_generate_lockfile_skips_if_fingerprint_matches(
        self, mock_exists, mock_file, mock_write_yaml, mock_get_lockfile
    ):
        fingerprint = RPMLockfileGenerator._compute_hash(self.rpms)
        mock_file().read.return_value = fingerprint
        mock_get_lockfile.return_value = "lockfile exists"  # Mock upstream lockfile exists

        # Create mock ImageMetadata
        mock_image_meta = MagicMock()
        mock_image_meta.distgit_key = "test-image"
        mock_image_meta.is_lockfile_generation_enabled.return_value = True
        mock_image_meta.get_enabled_repos.return_value = self.repos_set
        mock_image_meta.get_lockfile_rpms_to_install = AsyncMock(return_value=self.rpms)
        mock_image_meta.is_lockfile_force_enabled.return_value = False

        self.generator.builder.fetch_rpms_info = MagicMock()

        await self.generator.generate_lockfile(mock_image_meta, self.path, self.filename)

        self.generator.builder.fetch_rpms_info.assert_not_called()
        mock_write_yaml.assert_not_called()
        self.logger.info.assert_any_call("Lockfile exists upstream for test-image. Skipping lockfile generation.")

    @patch('builtins.open', new_callable=mock_open)
    @patch('pathlib.Path.exists', return_value=False)
    async def test_generate_lockfile_writes_if_fingerprint_file_missing(self, mock_exists, mock_file):
        dummy_rpm_info = MagicMock()
        dummy_rpm_info.to_dict.return_value = {'name': 'mypkg'}

        async def async_fetch_rpms_info(*args, **kwargs):
            return {'x86_64': [dummy_rpm_info], 'aarch64': []}

        self.generator.builder.fetch_rpms_info = async_fetch_rpms_info
        self.generator.builder.fetch_modules_info = AsyncMock(return_value={})

        # Create mock ImageMetadata
        mock_image_meta = MagicMock()
        mock_image_meta.distgit_key = "test-image"
        mock_image_meta.is_lockfile_generation_enabled.return_value = True
        mock_image_meta.get_enabled_repos.return_value = self.repos_set
        mock_image_meta.get_lockfile_rpms_to_install = AsyncMock(return_value=self.rpms)
        mock_image_meta.get_lockfile_modules_to_install = MagicMock(return_value=set())
        mock_image_meta.is_lockfile_force_enabled.return_value = False
        mock_image_meta.get_arches.return_value = self.arches

        await self.generator.generate_lockfile(mock_image_meta, self.path, self.filename)

        written_content = "".join(call.args[0] for call in mock_file().write.call_args_list)
        self.assertIn("packages", written_content)

    @patch('builtins.open', new_callable=mock_open, read_data='differentfingerprint')
    @patch('pathlib.Path.exists', return_value=True)
    async def test_generate_lockfile_writes_if_fingerprint_differs(self, mock_exists, mock_file):
        dummy_rpm_info = MagicMock()
        dummy_rpm_info.to_dict.return_value = {'name': 'mypkg'}

        async def async_fetch_rpms_info(*args, **kwargs):
            return {'x86_64': [dummy_rpm_info], 'aarch64': []}

        self.generator.builder.fetch_rpms_info = async_fetch_rpms_info
        self.generator.builder.fetch_modules_info = AsyncMock(return_value={})

        # Create mock ImageMetadata
        mock_image_meta = MagicMock()
        mock_image_meta.distgit_key = "test-image"
        mock_image_meta.is_lockfile_generation_enabled.return_value = True
        mock_image_meta.get_enabled_repos.return_value = self.repos_set
        mock_image_meta.get_lockfile_rpms_to_install = AsyncMock(return_value=self.rpms)
        mock_image_meta.get_lockfile_modules_to_install = MagicMock(return_value=set())
        mock_image_meta.is_lockfile_force_enabled.return_value = False
        mock_image_meta.get_arches.return_value = self.arches

        await self.generator.generate_lockfile(mock_image_meta, self.path, self.filename)

        written_content = "".join(call.args[0] for call in mock_file().write.call_args_list)
        self.assertIn("packages", written_content)

    @patch('pathlib.Path.mkdir')
    @patch('builtins.open', new_callable=mock_open)
    def test_write_yaml_creates_dirs_and_writes_file(self, mock_file, mock_mkdir):
        data = {'key': 'value'}
        output_path = Path('/some/path/file.yaml')
        self.generator._write_yaml(data, output_path)

        mock_mkdir.assert_called_once_with(parents=True, exist_ok=True)
        mock_file.assert_called_once_with(output_path, "w")

        # Verify yaml.safe_dump called with data
        handle = mock_file()
        written_content = ''.join(call.args[0] for call in handle.write.call_args_list)
        # We cannot easily assert the YAML content here, but just ensure write was called
        self.assertTrue(written_content or True)

    @patch.object(RPMLockfileGenerator, '_write_yaml')
    @patch('builtins.open', new_callable=mock_open, read_data='oldfingerprint')
    @patch('pathlib.Path.exists', return_value=True)
    async def test_generate_lockfile_force_skips_digest_check(self, mock_exists, mock_file, mock_write_yaml):
        """Test that force=True skips digest checking and always generates lockfile"""
        dummy_rpm_info = MagicMock()
        dummy_rpm_info.to_dict.return_value = {'name': 'mypkg'}

        self.generator.builder.fetch_rpms_info = AsyncMock(return_value={'x86_64': [dummy_rpm_info]})
        self.generator.builder.fetch_modules_info = AsyncMock(return_value={})

        # Create mock ImageMetadata with force enabled
        mock_image_meta = MagicMock()
        mock_image_meta.distgit_key = "test-image"
        mock_image_meta.is_lockfile_generation_enabled.return_value = True
        mock_image_meta.get_enabled_repos.return_value = self.repos_set
        mock_image_meta.get_lockfile_rpms_to_install = AsyncMock(return_value=self.rpms)
        mock_image_meta.get_lockfile_modules_to_install = MagicMock(return_value=set())
        mock_image_meta.is_lockfile_force_enabled.return_value = True
        mock_image_meta.get_arches.return_value = self.arches

        await self.generator.generate_lockfile(mock_image_meta, self.path, self.filename)

        # Should not read the digest file when force=True
        mock_file().read.assert_not_called()
        # Should generate lockfile regardless
        self.generator.builder.fetch_rpms_info.assert_called_once()
        mock_write_yaml.assert_called_once()
        self.logger.info.assert_any_call("Force flag set for test-image. Regenerating lockfile without digest check.")

    @patch("tempfile.NamedTemporaryFile")
    @patch('doozerlib.lockfile.download_file_from_github')
    @patch('os.environ.get')
    async def test_get_digest_from_target_branch_not_found(self, mock_environ, mock_download, mock_tempfile):
        """Test digest fetching when file doesn't exist in target branch"""
        mock_runtime = MagicMock()
        mock_runtime.group = "openshift-4.20"
        mock_runtime.assembly = "test"

        generator = RPMLockfileGenerator(self.repos, self.logger, runtime=mock_runtime)

        # Mock environment and download failure
        mock_environ.return_value = "fake_token"
        mock_download.side_effect = Exception("File not found")

        # Create mock ImageMetadata
        mock_image_meta = MagicMock()
        mock_image_meta.distgit_key = "test-image"
        mock_image_meta.config.content.source.git.url = "https://github.com/openshift/test-image"

        digest_path = Path('/some/path/rpms.lock.yaml.digest')
        result = await generator._get_digest_from_target_branch(digest_path, mock_image_meta)

        self.assertIsNone(result)

    async def test_get_digest_from_target_branch_no_runtime(self):
        """Test digest fetching when no runtime is provided"""
        generator = RPMLockfileGenerator(self.repos, self.logger, runtime=None)

        # Create mock ImageMetadata
        mock_image_meta = MagicMock()
        mock_image_meta.distgit_key = "test-image"

        digest_path = Path('/some/path/rpms.lock.yaml.digest')
        result = await generator._get_digest_from_target_branch(digest_path, mock_image_meta)

        self.assertIsNone(result)

    @patch.object(RPMLockfileGenerator, '_get_lockfile_from_target_branch')
    @patch.object(RPMLockfileGenerator, '_get_digest_from_target_branch')
    @patch.object(RPMLockfileGenerator, '_write_yaml')
    @patch('pathlib.Path.write_text')
    @patch('pathlib.Path.exists', return_value=False)
    async def test_generate_lockfile_uses_target_branch_digest(
        self, mock_exists, mock_write_text, mock_write_yaml, mock_get_digest, mock_get_lockfile
    ):
        """Test that generate_lockfile downloads files from upstream when digest matches"""
        fingerprint = RPMLockfileGenerator._compute_hash(self.rpms)
        mock_lockfile_content = "lockfile: content"

        # Mock target branch returning same fingerprint and lockfile content
        mock_get_digest.return_value = fingerprint
        mock_get_lockfile.return_value = mock_lockfile_content

=======
    async def test_generate_lockfile_proceeds_when_conditions_met(self, mock_write_yaml):
        """Test that lockfile generation proceeds when basic conditions are met"""
>>>>>>> cd5d4cc7
        dummy_rpm_info = MagicMock()
        dummy_rpm_info.to_dict.return_value = {'name': 'mypkg'}

        self.generator.builder.fetch_rpms_info = AsyncMock(return_value={'x86_64': [dummy_rpm_info]})
        self.generator.builder.fetch_modules_info = AsyncMock(return_value={})

        # Create mock ImageMetadata
        mock_image_meta = MagicMock()
        mock_image_meta.distgit_key = "test-image"
        mock_image_meta.is_lockfile_generation_enabled.return_value = True
        mock_image_meta.get_enabled_repos.return_value = self.repos_set
        mock_image_meta.get_lockfile_rpms_to_install = AsyncMock(return_value=self.rpms)
<<<<<<< HEAD
        mock_image_meta.get_lockfile_modules_to_install = MagicMock(return_value=set())
        mock_image_meta.is_lockfile_force_enabled.return_value = False
=======
>>>>>>> cd5d4cc7
        mock_image_meta.get_arches.return_value = self.arches

        await self.generator.generate_lockfile(mock_image_meta, self.path, self.filename)

        # Should always generate when conditions are met
        self.generator.builder.fetch_rpms_info.assert_called_once()
        mock_write_yaml.assert_called_once()

    @patch('builtins.open', new_callable=mock_open)
    @patch('pathlib.Path.exists', return_value=False)
<<<<<<< HEAD
    async def test_generate_lockfile_handles_missing_upstream_lockfile(
        self, mock_exists, mock_write_text, mock_write_yaml, mock_get_digest, mock_get_lockfile
    ):
        """Test that generate_lockfile regenerates when upstream lockfile is missing despite matching fingerprint"""
        fingerprint = RPMLockfileGenerator._compute_hash(self.rpms)

        # Mock target branch returning digest but no lockfile
        mock_get_digest.return_value = fingerprint
        mock_get_lockfile.return_value = None  # Lockfile not found upstream

        dummy_rpm_info = MagicMock()
        dummy_rpm_info.to_dict.return_value = {'name': 'mypkg'}
        self.generator.builder.fetch_rpms_info = AsyncMock(return_value={'x86_64': [dummy_rpm_info]})
        self.generator.builder.fetch_modules_info = AsyncMock(return_value={})

        # Create mock ImageMetadata
        mock_image_meta = MagicMock()
        mock_image_meta.distgit_key = "test-image"
        mock_image_meta.is_lockfile_generation_enabled.return_value = True
        mock_image_meta.get_enabled_repos.return_value = self.repos_set
        mock_image_meta.get_lockfile_rpms_to_install = AsyncMock(return_value=self.rpms)
        mock_image_meta.get_lockfile_modules_to_install = MagicMock(return_value=set())
        mock_image_meta.is_lockfile_force_enabled.return_value = False
        mock_image_meta.get_arches.return_value = self.arches

        await self.generator.generate_lockfile(mock_image_meta, self.path, self.filename)

        # Should generate lockfile despite matching fingerprint because upstream lockfile is missing
        self.generator.builder.fetch_rpms_info.assert_called_once()
        mock_write_yaml.assert_called_once()
        # Should write digest file
        mock_write_text.assert_any_call(fingerprint)

    @patch.object(RPMLockfileGenerator, '_write_yaml')
    @patch('builtins.open', new_callable=mock_open)
    @patch('pathlib.Path.exists', return_value=False)
    async def test_generate_lockfile_with_modules(self, mock_exists, mock_file, mock_write_yaml):
        """Test lockfile generation with module metadata"""
        dummy_rpm_info = MagicMock()
        dummy_rpm_info.to_dict.return_value = {'name': 'python3', 'evr': '3.9-1.el9'}

        dummy_module_info = MagicMock()
        dummy_module_info.to_dict.return_value = {
            'url': 'https://example.com/repodata/modules.yaml',
            'repoid': 'rhel-9-appstream-rpms',
            'checksum': 'sha256:abc123',
            'size': 12345,
        }

        self.generator.builder.fetch_rpms_info = AsyncMock(return_value={'x86_64': [dummy_rpm_info]})
        self.generator.builder.fetch_modules_info = AsyncMock(return_value={'x86_64': [dummy_module_info]})

        # Create mock ImageMetadata
        mock_image_meta = MagicMock()
        mock_image_meta.distgit_key = "test-image"
        mock_image_meta.is_lockfile_generation_enabled.return_value = True
        mock_image_meta.get_enabled_repos.return_value = self.repos_set
        mock_image_meta.get_lockfile_rpms_to_install = AsyncMock(return_value=self.rpms)
        mock_image_meta.get_lockfile_modules_to_install = MagicMock(return_value={'python36'})
        mock_image_meta.is_lockfile_force_enabled.return_value = False
        mock_image_meta.get_arches.return_value = ['x86_64']

        await self.generator.generate_lockfile(mock_image_meta, self.path, self.filename)

        # Verify both RPM and module info collection called
        self.generator.builder.fetch_rpms_info.assert_called_once_with(['x86_64'], self.repos_set, self.rpms)
        self.generator.builder.fetch_modules_info.assert_called_once_with(['x86_64'], self.repos_set, {'python36'})

        # Verify lockfile structure includes module_metadata
        mock_write_yaml.assert_called_once()
        written_lockfile = mock_write_yaml.call_args[0][0]

        self.assertEqual(written_lockfile['lockfileVersion'], 1)
        self.assertEqual(written_lockfile['lockfileVendor'], 'redhat')
        self.assertEqual(len(written_lockfile['arches']), 1)

        arch_data = written_lockfile['arches'][0]
        self.assertEqual(arch_data['arch'], 'x86_64')
        self.assertEqual(len(arch_data['packages']), 1)
        self.assertEqual(len(arch_data['module_metadata']), 1)
        self.assertEqual(arch_data['module_metadata'][0]['repoid'], 'rhel-9-appstream-rpms')

    @patch.object(RPMLockfileGenerator, '_write_yaml')
    @patch('builtins.open', new_callable=mock_open)
    @patch('pathlib.Path.exists', return_value=False)
    async def test_generate_lockfile_no_modules_configured(self, mock_exists, mock_file, mock_write_yaml):
        """Test lockfile generation with empty module configuration"""
        dummy_rpm_info = MagicMock()
        dummy_rpm_info.to_dict.return_value = {'name': 'python3', 'evr': '3.9-1.el9'}

        self.generator.builder.fetch_rpms_info = AsyncMock(return_value={'x86_64': [dummy_rpm_info]})
        self.generator.builder.fetch_modules_info = AsyncMock(return_value={'x86_64': []})

        # Create mock ImageMetadata with no modules configured
        mock_image_meta = MagicMock()
        mock_image_meta.distgit_key = "test-image"
        mock_image_meta.is_lockfile_generation_enabled.return_value = True
        mock_image_meta.get_enabled_repos.return_value = self.repos_set
        mock_image_meta.get_lockfile_rpms_to_install = AsyncMock(return_value=self.rpms)
        mock_image_meta.get_lockfile_modules_to_install = MagicMock(return_value=set())
        mock_image_meta.is_lockfile_force_enabled.return_value = False
        mock_image_meta.get_arches.return_value = ['x86_64']

        await self.generator.generate_lockfile(mock_image_meta, self.path, self.filename)

        # Verify both collections called even with empty modules
        self.generator.builder.fetch_rpms_info.assert_called_once()
        self.generator.builder.fetch_modules_info.assert_called_once_with(['x86_64'], self.repos_set, set())

        # Verify lockfile has empty module_metadata
        mock_write_yaml.assert_called_once()
        written_lockfile = mock_write_yaml.call_args[0][0]

        arch_data = written_lockfile['arches'][0]
        self.assertEqual(arch_data['module_metadata'], [])

    def test_compute_combined_hash_rpms_and_modules(self):
        """Test combined hash computation with both RPMs and modules"""
        rpms = {'python3', 'gcc'}
        modules = {'python36', 'nodejs'}

        hash1 = RPMLockfileGenerator._compute_combined_hash(rpms, modules)
        hash2 = RPMLockfileGenerator._compute_combined_hash(rpms, modules)

        # Same inputs should produce same hash
        self.assertEqual(hash1, hash2)

        # Different inputs should produce different hash
        hash3 = RPMLockfileGenerator._compute_combined_hash(rpms, {'python36'})
        self.assertNotEqual(hash1, hash3)

    def test_compute_combined_hash_empty_modules(self):
        """Test combined hash with empty modules set"""
        rpms = {'python3', 'gcc'}
        empty_modules = set()

        hash1 = RPMLockfileGenerator._compute_combined_hash(rpms, empty_modules)

        # With empty modules, should still produce valid hash
        self.assertIsInstance(hash1, str)
        self.assertEqual(len(hash1), 64)  # SHA256 hex length

    async def test_generate_lockfile_skips_when_repositories_empty(self):
        """Test that generate_lockfile skips when repositories set is empty"""
        # Mock the fetch_rpms_info method to track if it's called
        self.generator.builder.fetch_rpms_info = MagicMock()

        # Create mock ImageMetadata with empty repos
        mock_image_meta = MagicMock()
        mock_image_meta.distgit_key = "test-image"
        mock_image_meta.is_lockfile_generation_enabled.return_value = True
        mock_image_meta.get_enabled_repos.return_value = set()

        await self.generator.generate_lockfile(mock_image_meta, self.path, self.filename)

        # Should skip generation due to empty repositories
        self.generator.builder.fetch_rpms_info.assert_not_called()
        self.logger.info.assert_called_with("Skipping lockfile generation for test-image: repositories set is empty")


class TestEnsureRepositoriesLoaded(unittest.IsolatedAsyncioTestCase):
    def setUp(self):
        self.repos = MagicMock()
        self.logger = MagicMock()
        self.generator = RPMLockfileGenerator(self.repos, self.logger)
        self.base_dir = Path('/tmp/base')

=======
>>>>>>> cd5d4cc7
    def create_mock_image_meta(
        self,
        distgit_key: str,
        enabled: bool = True,
        has_repos: bool = True,
        has_rpms: bool = True,
        arches: list = None,
    ):
        """Helper to create mock ImageMetadata with common configuration"""
        mock_image_meta = MagicMock()
        mock_image_meta.distgit_key = distgit_key
        mock_image_meta.is_lockfile_generation_enabled.return_value = enabled
        mock_image_meta.get_enabled_repos.return_value = {'repo1', 'repo2'} if has_repos else set()
        mock_image_meta.get_lockfile_rpms_to_install = AsyncMock(return_value={'pkg1', 'pkg2'} if has_rpms else set())
        mock_image_meta.get_arches.return_value = arches or ['x86_64', 'aarch64']
        return mock_image_meta

    @patch('opentelemetry.trace.get_current_span')
    async def test_ensure_repositories_loaded_with_mixed_images(self, mock_span):
        """Test repository loading with mix of images needing and not needing lockfiles"""
        mock_span_obj = MagicMock()
        mock_span.return_value = mock_span_obj

        # Create test images
        image1 = self.create_mock_image_meta('image1')
        image2 = self.create_mock_image_meta('image2')
        image3 = self.create_mock_image_meta('image3')
        image4 = self.create_mock_image_meta('image4')

        # Configure which images need generation
        image1.is_lockfile_generation_enabled.return_value = True
        image1.get_enabled_repos.return_value = {'repo1', 'repo2'}
        image1.get_lockfile_rpms_to_install = AsyncMock(return_value={'pkg1', 'pkg2'})

        image2.is_lockfile_generation_enabled.return_value = False  # Disabled

        image3.is_lockfile_generation_enabled.return_value = True
        image3.get_enabled_repos.return_value = set()  # No repos

        image4.is_lockfile_generation_enabled.return_value = True
        image4.get_enabled_repos.return_value = {'repo1', 'repo2'}
        image4.get_lockfile_rpms_to_install = AsyncMock(return_value={'pkg1', 'pkg2'})

        base_dir = Path('/tmp/base')
        with patch.object(self.generator.builder, '_load_repos', new=AsyncMock()) as mock_load:
            await self.generator.ensure_repositories_loaded([image1, image2, image3, image4], base_dir)

            # Should load repos for image1 and image4 (both need generation)
            # image2 disabled, image3 has no repos
            self.assertEqual(mock_load.call_count, 2)  # Once per architecture

            # Verify telemetry attributes
            mock_span_obj.set_attribute.assert_any_call("lockfile.total_images", 4)
            mock_span_obj.set_attribute.assert_any_call("lockfile.images_needing_generation", 2)
            mock_span_obj.set_attribute.assert_any_call("lockfile.unique_repo_arch_pairs", 4)  # 2 repos * 2 arches

    @patch('opentelemetry.trace.get_current_span')
    async def test_ensure_repositories_loaded_no_images_need_generation(self, mock_span):
        """Test when no images need lockfile generation due to unchanged digests"""
        mock_span_obj = MagicMock()
        mock_span.return_value = mock_span_obj

        image1 = self.create_mock_image_meta('image1')
        image2 = self.create_mock_image_meta('image2')

        # Mock images that don't need lockfile generation (disabled)
        image1.is_lockfile_generation_enabled.return_value = False
        image2.is_lockfile_generation_enabled.return_value = False

        base_dir = Path('/tmp/base')
        with patch.object(self.generator.builder, '_load_repos', new=AsyncMock()) as mock_load:
            await self.generator.ensure_repositories_loaded([image1, image2], base_dir)

            # Should not load any repos since images don't need generation
            mock_load.assert_not_called()

        # Verify telemetry
        mock_span_obj.set_attribute.assert_any_call("lockfile.total_images", 2)
        mock_span_obj.set_attribute.assert_any_call("lockfile.images_needing_generation", 0)
        mock_span_obj.set_attribute.assert_any_call("lockfile.unique_repo_arch_pairs", 0)

    @patch('opentelemetry.trace.get_current_span')
    async def test_ensure_repositories_loaded_unique_repo_arch_combinations(self, mock_span):
        """Test repository loading with overlapping repo/arch combinations"""
        mock_span_obj = MagicMock()
        mock_span.return_value = mock_span_obj

        # Different repo sets and architectures
        image1 = self.create_mock_image_meta('image1', arches=['x86_64'])
        image1.get_enabled_repos.return_value = {'repo1', 'repo2'}

        image2 = self.create_mock_image_meta('image2', arches=['aarch64'])
        image2.get_enabled_repos.return_value = {'repo1', 'repo3'}

        image3 = self.create_mock_image_meta('image3', arches=['x86_64', 'aarch64'])
        image3.get_enabled_repos.return_value = {'repo2'}

        # All images need generation
        base_dir = Path('/tmp/base')
        with patch.object(self.generator.builder, '_load_repos', new=AsyncMock()) as mock_load:
            await self.generator.ensure_repositories_loaded([image1, image2, image3], base_dir)

            # Should call _load_repos for each unique architecture
            # x86_64: repos {repo1, repo2} | aarch64: repos {repo1, repo2, repo3}
            self.assertEqual(mock_load.call_count, 2)

            # Verify the correct repo sets were loaded
            call_args = mock_load.call_args_list
            x86_64_call = next(call for call in call_args if call[0][1] == 'x86_64')
            aarch64_call = next(call for call in call_args if call[0][1] == 'aarch64')

            self.assertEqual(x86_64_call[0][0], {'repo1', 'repo2'})
            self.assertEqual(aarch64_call[0][0], {'repo1', 'repo2', 'repo3'})

            # Total unique pairs: repo1-x86_64, repo2-x86_64, repo1-aarch64, repo2-aarch64, repo3-aarch64 = 5
            mock_span_obj.set_attribute.assert_any_call("lockfile.unique_repo_arch_pairs", 5)

    async def test_ensure_repositories_loaded_logs_image_decisions(self):
        """Test that image decisions are properly logged"""
        base_dir = Path('/tmp/base')

        image1 = self.create_mock_image_meta('needs-generation')
        image2 = self.create_mock_image_meta('skips-generation')

        # Mock one image that needs generation and one that doesn't
        image1.is_lockfile_generation_enabled.return_value = True
        image1.get_enabled_repos.return_value = {'repo1', 'repo2'}
        image1.get_lockfile_rpms_to_install = AsyncMock(return_value={'pkg1', 'pkg2'})

        image2.is_lockfile_generation_enabled.return_value = False  # Skip generation

        with patch.object(self.generator.builder, '_load_repos', new=AsyncMock()):
            await self.generator.ensure_repositories_loaded([image1, image2], base_dir)

            # Verify logging
            self.logger.info.assert_any_call("Image needs-generation needs lockfile generation")
            self.logger.info.assert_any_call("Image skips-generation skipping lockfile generation")


class TestArtifactInfo(unittest.TestCase):
    def test_to_dict(self):
        artifact_info = ArtifactInfo(url="https://example.com/file.pem", checksum="sha256:abc123", filename="file.pem")
        expected = {"download_url": "https://example.com/file.pem", "checksum": "sha256:abc123", "filename": "file.pem"}
        self.assertEqual(artifact_info.to_dict(), expected)

    def test_creation(self):
        artifact_info = ArtifactInfo(
            url="https://certs.corp.redhat.com/certs/Current-IT-Root-CAs.pem",
            checksum="sha256:def456",
            filename="Current-IT-Root-CAs.pem",
        )
        self.assertEqual(artifact_info.url, "https://certs.corp.redhat.com/certs/Current-IT-Root-CAs.pem")
        self.assertEqual(artifact_info.checksum, "sha256:def456")
        self.assertEqual(artifact_info.filename, "Current-IT-Root-CAs.pem")


class TestArtifactLockfileGenerator(unittest.IsolatedAsyncioTestCase):
    def setUp(self):
        self.logger = MagicMock()
        self.runtime = MagicMock()
        self.generator = ArtifactLockfileGenerator(logger=self.logger, runtime=self.runtime)

    def test_extract_filename_from_url(self):
        """Test filename extraction from URLs"""
        # Test normal URL with filename
        url = "https://example.com/path/to/file.pem"
        result = self.generator._extract_filename_from_url(url)
        self.assertEqual(result, "file.pem")

        # Test URL ending with slash
        url_with_slash = "https://example.com/path/to/"
        result = self.generator._extract_filename_from_url(url_with_slash)
        self.assertEqual(result, "artifact")

        # Test URL with query parameters
        url_with_params = "https://example.com/cert.pem?version=latest"
        result = self.generator._extract_filename_from_url(url_with_params)
        self.assertEqual(result, "cert.pem?version=latest")

    def test_should_generate_artifact_lockfile(self):
        """Test lockfile generation decision logic"""
        mock_image_meta = MagicMock()
        mock_dest_dir = MagicMock()

        # Test enabled case
        mock_image_meta.is_artifact_lockfile_enabled.return_value = True
        result = self.generator.should_generate_artifact_lockfile(mock_image_meta, mock_dest_dir)
        self.assertTrue(result)

        # Test disabled case
        mock_image_meta.is_artifact_lockfile_enabled.return_value = False
        result = self.generator.should_generate_artifact_lockfile(mock_image_meta, mock_dest_dir)
        self.assertFalse(result)

    @patch.object(ArtifactLockfileGenerator, '_write_yaml')
    @patch('aiohttp.ClientSession')
    async def test_generate_artifact_lockfile_success(self, mock_session_class, mock_write_yaml):
        """Test successful artifact lockfile generation with URL list"""
        # Setup mocks
        mock_image_meta = MagicMock()
        mock_image_meta.distgit_key = "test-image"
        mock_image_meta.get_required_artifacts.return_value = [
            "https://example.com/cert1.pem",
            "https://example.com/cert2.pem",
        ]

        mock_dest_dir = Path("/tmp/test")

        # Mock session and download behavior
        mock_session = MagicMock()
        mock_session_class.return_value.__aenter__.return_value = mock_session

        mock_artifact_info1 = MagicMock()
        mock_artifact_info1.to_dict.return_value = {
            "download_url": "https://example.com/cert1.pem",
            "checksum": "sha256:abc1",
            "filename": "cert1.pem",
        }
        mock_artifact_info2 = MagicMock()
        mock_artifact_info2.to_dict.return_value = {
            "download_url": "https://example.com/cert2.pem",
            "checksum": "sha256:abc2",
            "filename": "cert2.pem",
        }

        # Mock the download and compute checksum method
        self.generator._download_and_compute_checksum = AsyncMock()
        self.generator._download_and_compute_checksum.side_effect = [mock_artifact_info1, mock_artifact_info2]

        # Mock should_generate_artifact_lockfile to return True
        self.generator.should_generate_artifact_lockfile = MagicMock(return_value=True)

        # Execute
        await self.generator.generate_artifact_lockfile(mock_image_meta, mock_dest_dir)

        # Verify calls
        self.generator._download_and_compute_checksum.assert_any_call(
            mock_session, {'name': 'cert1.pem', 'url': 'https://example.com/cert1.pem'}
        )
        self.generator._download_and_compute_checksum.assert_any_call(
            mock_session, {'name': 'cert2.pem', 'url': 'https://example.com/cert2.pem'}
        )

        # Verify lockfile data structure
        expected_lockfile_data = {
            "metadata": {"version": "1.0"},
            "artifacts": [
                {"download_url": "https://example.com/cert1.pem", "checksum": "sha256:abc1", "filename": "cert1.pem"},
                {"download_url": "https://example.com/cert2.pem", "checksum": "sha256:abc2", "filename": "cert2.pem"},
            ],
        }
        mock_write_yaml.assert_called_once_with(expected_lockfile_data, mock_dest_dir / "artifacts.lock.yaml")

    async def test_generate_artifact_lockfile_disabled(self):
        """Test skipping when artifact lockfile is disabled"""
        mock_image_meta = MagicMock()
        mock_image_meta.distgit_key = "test-image"
        mock_dest_dir = Path("/tmp/test")

        # Mock should_generate_artifact_lockfile to return False
        self.generator.should_generate_artifact_lockfile = MagicMock(return_value=False)

        # Execute
        await self.generator.generate_artifact_lockfile(mock_image_meta, mock_dest_dir)

        # Verify early return
        self.logger.debug.assert_called_with("Skipping artifact lockfile generation for test-image")

    async def test_generate_artifact_lockfile_no_artifacts(self):
        """Test behavior when no artifacts are defined"""
        mock_image_meta = MagicMock()
        mock_image_meta.distgit_key = "test-image"
        mock_image_meta.get_required_artifacts.return_value = []
        mock_dest_dir = Path("/tmp/test")

        # Mock should_generate_artifact_lockfile to return True
        self.generator.should_generate_artifact_lockfile = MagicMock(return_value=True)

        # Execute
        await self.generator.generate_artifact_lockfile(mock_image_meta, mock_dest_dir)

        # Verify warning and early return
        self.logger.warning.assert_called_with("No artifacts defined for test-image")<|MERGE_RESOLUTION|>--- conflicted
+++ resolved
@@ -12,7 +12,7 @@
     RpmInfoCollector,
     RPMLockfileGenerator,
 )
-from doozerlib.repodata import Repodata, Rpm
+from doozerlib.repodata import Repodata, Rpm, RpmModule
 from doozerlib.repos import Repo, Repos
 
 
@@ -89,32 +89,28 @@
             baseurl="https://example.com/",
             checksum="sha256:abc123",
             size=12345,
-            url="https://rhsm-pulp.corp.redhat.com/content/dist/rhel8/8/x86_64/appstream/os/repodata/f4eb9512dbfcfb642c5f03474336f9bcf7af44e9ca738c260635502d7cb366e2-modules.yaml.gz",
-        )
-
+            url="https://example.com/repodata/modules.yaml.gz"
+        )
+        
         self.assertEqual(module_info.repoid, "rhel-9-appstream-rpms")
-        self.assertEqual(
-            module_info.url,
-            "https://rhsm-pulp.corp.redhat.com/content/dist/rhel8/8/x86_64/appstream/os/repodata/f4eb9512dbfcfb642c5f03474336f9bcf7af44e9ca738c260635502d7cb366e2-modules.yaml.gz",
-        )
+        self.assertEqual(module_info.url, "https://example.com/repodata/modules.yaml.gz")
         self.assertEqual(module_info.checksum, "sha256:abc123")
         self.assertEqual(module_info.size, 12345)
 
     def test_to_dict(self):
         module_info = ModuleInfo(
-            url="https://rhsm-pulp.corp.redhat.com/content/dist/rhel8/8/x86_64/appstream/os/repodata/f4eb9512dbfcfb642c5f03474336f9bcf7af44e9ca738c260635502d7cb366e2-modules.yaml.gz",
+            url="https://example.com/repodata/modules.yaml.gz",
             repoid="rhel-9-appstream-rpms",
             checksum="sha256:abc123",
-            size=12345,
-        )
-
+            size=12345
+        )
+        
         expected = {
-            "url": "https://rhsm-pulp.corp.redhat.com/content/dist/rhel8/8/x86_64/appstream/os/repodata/f4eb9512dbfcfb642c5f03474336f9bcf7af44e9ca738c260635502d7cb366e2-modules.yaml.gz",
+            "url": "https://example.com/repodata/modules.yaml.gz",
             "repoid": "rhel-9-appstream-rpms",
             "checksum": "sha256:abc123",
-            "size": 12345,
+            "size": 12345
         }
-
         self.assertEqual(module_info.to_dict(), expected)
 
 
@@ -352,99 +348,108 @@
             )
             self.collector.logger.info.assert_any_call("Finished loading repos: rhel-9-appstream-rpms for arch x86_64")
 
+    def test_fetch_modules_info_empty_modules(self):
+        """Test graceful handling when no modules are requested"""
+        async def _test():
+            result = await self.collector.fetch_modules_info(['x86_64'], {'repo1'}, set())
+            self.assertEqual(result, {'x86_64': []})
+
+        asyncio.run(_test())
+
+    def test_fetch_modules_info_missing_modules(self):
+        """Test graceful handling when requested modules are not found"""
+        
+        empty_repodata = MagicMock()
+        empty_repodata.modules = []
+        self.collector.loaded_repos = {"repo1-x86_64": empty_repodata}
+        
+        mock_repo = MagicMock()
+        mock_repo.content_set.return_value = "repo1-content-set"
+        mock_repo.baseurl.return_value = "https://example.com/"
+        self.collector.repos._repos = {"repo1": mock_repo}
+
+        async def _test():
+            result = await self.collector.fetch_modules_info(['x86_64'], {'repo1'}, {'nonexistent'})
+            # Should return empty list for the arch when modules not found
+            self.assertEqual(result, {'x86_64': []})
+
+        asyncio.run(_test())
+
     def test_fetch_modules_info_per_arch_basic(self):
-        """Test basic module metadata collection from repositories"""
-        from doozerlib.repodata import RpmModule
-
+        """Test basic module info fetching for a single architecture"""
+        # Create sample modules
         nginx_module = RpmModule("nginx", "1.24", 123456, "abc123", "x86_64", set())
         perl_module = RpmModule("perl", "5.32", 789012, "def456", "x86_64", set())
-
-        appstream_repodata = MagicMock()
-        appstream_repodata.modules = [nginx_module, perl_module]
-        appstream_repodata.modules_checksum = "sha256:abc123"
-        appstream_repodata.modules_size = 12345
-        appstream_repodata.modules_url = "https://rhsm-pulp.corp.redhat.com/content/dist/rhel8/8/x86_64/appstream/os/repodata/f4eb9512dbfcfb642c5f03474336f9bcf7af44e9ca738c260635502d7cb366e2-modules.yaml.gz"
-
-        self.collector.loaded_repos = {"rhel-9-appstream-rpms-x86_64": appstream_repodata}
-
-        mock_repo = MagicMock()
-        mock_repo.content_set.return_value = "rhel-9-appstream-rpms"
-        mock_repo.baseurl.return_value = "https://example.com/"
-        self.collector.repos._repos = {"rhel-9-appstream-rpms": mock_repo}
-
-        result = self.collector._fetch_modules_info_per_arch({"nginx", "perl"}, {"rhel-9-appstream-rpms"}, "x86_64")
-
-        self.assertEqual(len(result), 1)
-        module_info = result[0]
-        self.assertEqual(module_info.repoid, "rhel-9-appstream-rpms")
-        self.assertEqual(
-            module_info.url,
-            "https://rhsm-pulp.corp.redhat.com/content/dist/rhel8/8/x86_64/appstream/os/repodata/f4eb9512dbfcfb642c5f03474336f9bcf7af44e9ca738c260635502d7cb366e2-modules.yaml.gz",
-        )
-        self.assertEqual(module_info.checksum, "sha256:abc123")
-        self.assertEqual(module_info.size, 12345)
-
-    def test_fetch_modules_info_per_arch_deduplication(self):
-        """Test that multiple modules in same repo produce single metadata entry"""
-        from doozerlib.repodata import RpmModule
-
-        nginx_module = RpmModule("nginx", "1.24", 123456, "abc123", "x86_64", set())
-        nginx_core_module = RpmModule("nginx-core", "1.24", 123456, "abc123", "x86_64", set())
-        nginx_fs_module = RpmModule("nginx-filesystem", "1.24", 123456, "abc123", "x86_64", set())
-
-        appstream_repodata = MagicMock()
-        appstream_repodata.modules = [nginx_module, nginx_core_module, nginx_fs_module]
-        appstream_repodata.modules_checksum = "sha256:abc123"
-        appstream_repodata.modules_size = 12345
-
-        self.collector.loaded_repos = {"rhel-9-appstream-rpms-x86_64": appstream_repodata}
-
-        mock_repo = MagicMock()
-        mock_repo.content_set.return_value = "rhel-9-appstream-rpms"
-        mock_repo.baseurl.return_value = "https://example.com/"
-        self.collector.repos._repos = {"rhel-9-appstream-rpms": mock_repo}
-
-        result = self.collector._fetch_modules_info_per_arch(
-            {"nginx", "nginx-core", "nginx-filesystem"}, {"rhel-9-appstream-rpms"}, "x86_64"
-        )
-
-        self.assertEqual(len(result), 1)
-        module_info = result[0]
-        self.assertEqual(module_info.repoid, "rhel-9-appstream-rpms")
-
-    def test_fetch_modules_info_empty_modules(self):
-        """Test that empty module set returns empty results"""
-
-        async def _test():
-            result = await self.collector.fetch_modules_info(["x86_64"], {"rhel-9-appstream-rpms"}, set())
-
-            expected = {"x86_64": []}
-            self.assertEqual(result, expected)
-
-        import asyncio
-
-        asyncio.run(_test())
-
-    def test_fetch_modules_info_per_arch_stream_extraction(self):
-        """Test that module:stream specifications are matched by name only"""
-        from doozerlib.repodata import RpmModule
-
-        # Repository has nginx module with name "nginx"
-        nginx_module = RpmModule("nginx", "1.24", 123456, "abc123", "x86_64", set())
-        perl_module = RpmModule("perl", "5.32", 789012, "def456", "x86_64", set())
-
+        
         appstream_repodata = MagicMock()
         appstream_repodata.modules = [nginx_module, perl_module]
         appstream_repodata.modules_checksum = "sha256:abc123"
         appstream_repodata.modules_size = 12345
         appstream_repodata.modules_url = "https://example.com/repodata/modules.yaml.gz"
-
+        
         self.collector.loaded_repos = {"rhel-9-appstream-rpms-x86_64": appstream_repodata}
-
+        
         mock_repo = MagicMock()
         mock_repo.content_set.return_value = "rhel-9-appstream-rpms"
         mock_repo.baseurl.return_value = "https://example.com/"
         self.collector.repos._repos = {"rhel-9-appstream-rpms": mock_repo}
+        
+        result = self.collector._fetch_modules_info_per_arch(
+            {"nginx", "perl"}, {"rhel-9-appstream-rpms"}, "x86_64"
+        )
+        
+        # Should find one ModuleInfo entry for the repository
+        self.assertEqual(len(result), 1)
+        module_info = result[0]
+        self.assertEqual(module_info.repoid, "rhel-9-appstream-rpms")
+        self.assertEqual(module_info.checksum, "sha256:abc123")
+        self.assertEqual(module_info.size, 12345)
+
+    def test_fetch_modules_info_per_arch_deduplication(self):
+        """Test that only one ModuleInfo is created per repository"""
+        # Multiple modules from same repository  
+        nginx_module = RpmModule("nginx", "1.24", 123456, "abc123", "x86_64", set())
+        nodejs_module = RpmModule("nodejs", "16", 456789, "def456", "x86_64", set())
+        
+        appstream_repodata = MagicMock()
+        appstream_repodata.modules = [nginx_module, nodejs_module]
+        appstream_repodata.modules_checksum = "sha256:abc123" 
+        appstream_repodata.modules_size = 12345
+        appstream_repodata.modules_url = "https://example.com/repodata/modules.yaml.gz"
+        
+        self.collector.loaded_repos = {"rhel-9-appstream-rpms-x86_64": appstream_repodata}
+        
+        mock_repo = MagicMock()
+        mock_repo.content_set.return_value = "rhel-9-appstream-rpms"
+        mock_repo.baseurl.return_value = "https://example.com/"
+        self.collector.repos._repos = {"rhel-9-appstream-rpms": mock_repo}
+        
+        # Request multiple modules from same repo
+        result = self.collector._fetch_modules_info_per_arch(
+            {"nginx", "nodejs"}, {"rhel-9-appstream-rpms"}, "x86_64"
+        )
+        
+        # Should only have one ModuleInfo entry despite multiple modules
+        self.assertEqual(len(result), 1)
+
+    def test_fetch_modules_info_per_arch_stream_extraction(self):
+        """Test that module:stream specifications are matched by name only"""
+        # Repository has nginx module with name "nginx"
+        nginx_module = RpmModule("nginx", "1.24", 123456, "abc123", "x86_64", set())
+        perl_module = RpmModule("perl", "5.32", 789012, "def456", "x86_64", set())
+
+        appstream_repodata = MagicMock()
+        appstream_repodata.modules = [nginx_module, perl_module]
+        appstream_repodata.modules_checksum = "sha256:abc123"
+        appstream_repodata.modules_size = 12345
+        appstream_repodata.modules_url = "https://example.com/repodata/modules.yaml.gz"
+
+        self.collector.loaded_repos = {"rhel-9-appstream-rpms-x86_64": appstream_repodata}
+
+        mock_repo = MagicMock()
+        mock_repo.content_set.return_value = "rhel-9-appstream-rpms"
+        mock_repo.baseurl.return_value = "https://example.com/"
+        self.collector.repos._repos = {"rhel-9-appstream-rpms": mock_repo}
 
         # Request modules with stream specification - should match by name only
         result = self.collector._fetch_modules_info_per_arch(
@@ -455,32 +460,6 @@
         self.assertEqual(len(result), 1)
         module_info = result[0]
         self.assertEqual(module_info.repoid, "rhel-9-appstream-rpms")
-
-    def test_fetch_modules_info_missing_modules(self):
-        """Test graceful handling when requested modules are not found"""
-
-        async def _test():
-            appstream_repodata = MagicMock()
-            appstream_repodata.modules = []
-
-            self.collector.loaded_repos = {"rhel-9-appstream-rpms-x86_64": appstream_repodata}
-
-            mock_repo = MagicMock()
-            mock_repo.content_set.return_value = "rhel-9-appstream-rpms"
-            self.collector.repos._repos = {"rhel-9-appstream-rpms": mock_repo}
-
-            result = await self.collector.fetch_modules_info(
-                ["x86_64"], {"rhel-9-appstream-rpms"}, {"nonexistent-module"}
-            )
-
-            self.assertEqual(result, {"x86_64": []})
-            self.collector.logger.warning.assert_called_with(
-                "Could not find modules nonexistent-module in rhel-9-appstream-rpms for arch x86_64"
-            )
-
-        import asyncio
-
-        asyncio.run(_test())
 
 
 class TestRPMLockfileGenerator(unittest.IsolatedAsyncioTestCase):
@@ -495,15 +474,12 @@
         self.filename = 'rpms.lock.yml'
 
     @patch.object(RPMLockfileGenerator, '_write_yaml')
-<<<<<<< HEAD
-    @patch('builtins.open', new_callable=mock_open, read_data='oldfingerprint')
-    @patch('pathlib.Path.exists', return_value=True)
-    async def test_generate_lockfile_skips_if_fingerprint_matches(
-        self, mock_exists, mock_file, mock_write_yaml, mock_get_lockfile
-    ):
-        fingerprint = RPMLockfileGenerator._compute_hash(self.rpms)
-        mock_file().read.return_value = fingerprint
-        mock_get_lockfile.return_value = "lockfile exists"  # Mock upstream lockfile exists
+    async def test_generate_lockfile_proceeds_when_conditions_met(self, mock_write_yaml):
+        """Test that lockfile generation proceeds when basic conditions are met"""
+        dummy_rpm_info = MagicMock()
+        dummy_rpm_info.to_dict.return_value = {'name': 'mypkg'}
+
+        self.generator.builder.fetch_rpms_info = AsyncMock(return_value={'x86_64': [dummy_rpm_info]})
 
         # Create mock ImageMetadata
         mock_image_meta = MagicMock()
@@ -511,371 +487,81 @@
         mock_image_meta.is_lockfile_generation_enabled.return_value = True
         mock_image_meta.get_enabled_repos.return_value = self.repos_set
         mock_image_meta.get_lockfile_rpms_to_install = AsyncMock(return_value=self.rpms)
-        mock_image_meta.is_lockfile_force_enabled.return_value = False
-
-        self.generator.builder.fetch_rpms_info = MagicMock()
+        mock_image_meta.get_arches.return_value = self.arches
 
         await self.generator.generate_lockfile(mock_image_meta, self.path, self.filename)
 
-        self.generator.builder.fetch_rpms_info.assert_not_called()
-        mock_write_yaml.assert_not_called()
-        self.logger.info.assert_any_call("Lockfile exists upstream for test-image. Skipping lockfile generation.")
-
-    @patch('builtins.open', new_callable=mock_open)
-    @patch('pathlib.Path.exists', return_value=False)
-    async def test_generate_lockfile_writes_if_fingerprint_file_missing(self, mock_exists, mock_file):
+        # Should always generate when conditions are met
+        self.generator.builder.fetch_rpms_info.assert_called_once()
+        mock_write_yaml.assert_called_once()
+
+    async def test_generate_lockfile_with_modules(self):
+        """Test lockfile generation includes module metadata when modules are configured"""
+        dummy_rpm_info = MagicMock()
+        dummy_rpm_info.to_dict.return_value = {'name': 'mypkg', 'evr': '1.0-1'}
+
+        dummy_module_info = MagicMock()
+        dummy_module_info.to_dict.return_value = {
+            'url': 'https://example.com/modules.yaml',
+            'repoid': 'rhel-9-appstream',
+            'checksum': 'sha256:abc123',
+            'size': 12345
+        }
+
+        self.generator.builder.fetch_rpms_info = AsyncMock(return_value={'x86_64': [dummy_rpm_info]})
+        self.generator.builder.fetch_modules_info = AsyncMock(return_value={'x86_64': [dummy_module_info]})
+
+        mock_image_meta = MagicMock()
+        mock_image_meta.distgit_key = "test-image"
+        mock_image_meta.is_lockfile_generation_enabled.return_value = True
+        mock_image_meta.get_enabled_repos.return_value = self.repos_set
+        mock_image_meta.get_lockfile_rpms_to_install = AsyncMock(return_value=self.rpms)
+        mock_image_meta.get_lockfile_modules_to_install = MagicMock(return_value={'python36'})
+        mock_image_meta.get_arches.return_value = ['x86_64']
+
+        with patch.object(self.generator, '_write_yaml') as mock_write:
+            await self.generator.generate_lockfile(mock_image_meta, self.path, self.filename)
+
+        self.generator.builder.fetch_rpms_info.assert_called_once()
+        self.generator.builder.fetch_modules_info.assert_called_once()
+        mock_write.assert_called_once()
+
+        # Verify the lockfile structure contains module_metadata
+        call_args = mock_write.call_args[0]
+        lockfile_data = call_args[0]
+        self.assertIn('arches', lockfile_data)
+        arch_data = lockfile_data['arches'][0]
+        self.assertIn('module_metadata', arch_data)
+        self.assertEqual(len(arch_data['module_metadata']), 1)
+        self.assertEqual(arch_data['module_metadata'][0]['repoid'], 'rhel-9-appstream')
+
+    async def test_generate_lockfile_no_modules_configured(self):
+        """Test lockfile generation with empty module_metadata when no modules are configured"""
         dummy_rpm_info = MagicMock()
         dummy_rpm_info.to_dict.return_value = {'name': 'mypkg'}
 
-        async def async_fetch_rpms_info(*args, **kwargs):
-            return {'x86_64': [dummy_rpm_info], 'aarch64': []}
-
-        self.generator.builder.fetch_rpms_info = async_fetch_rpms_info
-        self.generator.builder.fetch_modules_info = AsyncMock(return_value={})
-
-        # Create mock ImageMetadata
+        self.generator.builder.fetch_rpms_info = AsyncMock(return_value={'x86_64': [dummy_rpm_info]})
+        self.generator.builder.fetch_modules_info = AsyncMock(return_value={'x86_64': []})
+
         mock_image_meta = MagicMock()
         mock_image_meta.distgit_key = "test-image"
         mock_image_meta.is_lockfile_generation_enabled.return_value = True
         mock_image_meta.get_enabled_repos.return_value = self.repos_set
         mock_image_meta.get_lockfile_rpms_to_install = AsyncMock(return_value=self.rpms)
         mock_image_meta.get_lockfile_modules_to_install = MagicMock(return_value=set())
-        mock_image_meta.is_lockfile_force_enabled.return_value = False
-        mock_image_meta.get_arches.return_value = self.arches
-
-        await self.generator.generate_lockfile(mock_image_meta, self.path, self.filename)
-
-        written_content = "".join(call.args[0] for call in mock_file().write.call_args_list)
-        self.assertIn("packages", written_content)
-
-    @patch('builtins.open', new_callable=mock_open, read_data='differentfingerprint')
-    @patch('pathlib.Path.exists', return_value=True)
-    async def test_generate_lockfile_writes_if_fingerprint_differs(self, mock_exists, mock_file):
-        dummy_rpm_info = MagicMock()
-        dummy_rpm_info.to_dict.return_value = {'name': 'mypkg'}
-
-        async def async_fetch_rpms_info(*args, **kwargs):
-            return {'x86_64': [dummy_rpm_info], 'aarch64': []}
-
-        self.generator.builder.fetch_rpms_info = async_fetch_rpms_info
-        self.generator.builder.fetch_modules_info = AsyncMock(return_value={})
-
-        # Create mock ImageMetadata
-        mock_image_meta = MagicMock()
-        mock_image_meta.distgit_key = "test-image"
-        mock_image_meta.is_lockfile_generation_enabled.return_value = True
-        mock_image_meta.get_enabled_repos.return_value = self.repos_set
-        mock_image_meta.get_lockfile_rpms_to_install = AsyncMock(return_value=self.rpms)
-        mock_image_meta.get_lockfile_modules_to_install = MagicMock(return_value=set())
-        mock_image_meta.is_lockfile_force_enabled.return_value = False
-        mock_image_meta.get_arches.return_value = self.arches
-
-        await self.generator.generate_lockfile(mock_image_meta, self.path, self.filename)
-
-        written_content = "".join(call.args[0] for call in mock_file().write.call_args_list)
-        self.assertIn("packages", written_content)
-
-    @patch('pathlib.Path.mkdir')
-    @patch('builtins.open', new_callable=mock_open)
-    def test_write_yaml_creates_dirs_and_writes_file(self, mock_file, mock_mkdir):
-        data = {'key': 'value'}
-        output_path = Path('/some/path/file.yaml')
-        self.generator._write_yaml(data, output_path)
-
-        mock_mkdir.assert_called_once_with(parents=True, exist_ok=True)
-        mock_file.assert_called_once_with(output_path, "w")
-
-        # Verify yaml.safe_dump called with data
-        handle = mock_file()
-        written_content = ''.join(call.args[0] for call in handle.write.call_args_list)
-        # We cannot easily assert the YAML content here, but just ensure write was called
-        self.assertTrue(written_content or True)
-
-    @patch.object(RPMLockfileGenerator, '_write_yaml')
-    @patch('builtins.open', new_callable=mock_open, read_data='oldfingerprint')
-    @patch('pathlib.Path.exists', return_value=True)
-    async def test_generate_lockfile_force_skips_digest_check(self, mock_exists, mock_file, mock_write_yaml):
-        """Test that force=True skips digest checking and always generates lockfile"""
-        dummy_rpm_info = MagicMock()
-        dummy_rpm_info.to_dict.return_value = {'name': 'mypkg'}
-
-        self.generator.builder.fetch_rpms_info = AsyncMock(return_value={'x86_64': [dummy_rpm_info]})
-        self.generator.builder.fetch_modules_info = AsyncMock(return_value={})
-
-        # Create mock ImageMetadata with force enabled
-        mock_image_meta = MagicMock()
-        mock_image_meta.distgit_key = "test-image"
-        mock_image_meta.is_lockfile_generation_enabled.return_value = True
-        mock_image_meta.get_enabled_repos.return_value = self.repos_set
-        mock_image_meta.get_lockfile_rpms_to_install = AsyncMock(return_value=self.rpms)
-        mock_image_meta.get_lockfile_modules_to_install = MagicMock(return_value=set())
-        mock_image_meta.is_lockfile_force_enabled.return_value = True
-        mock_image_meta.get_arches.return_value = self.arches
-
-        await self.generator.generate_lockfile(mock_image_meta, self.path, self.filename)
-
-        # Should not read the digest file when force=True
-        mock_file().read.assert_not_called()
-        # Should generate lockfile regardless
-        self.generator.builder.fetch_rpms_info.assert_called_once()
-        mock_write_yaml.assert_called_once()
-        self.logger.info.assert_any_call("Force flag set for test-image. Regenerating lockfile without digest check.")
-
-    @patch("tempfile.NamedTemporaryFile")
-    @patch('doozerlib.lockfile.download_file_from_github')
-    @patch('os.environ.get')
-    async def test_get_digest_from_target_branch_not_found(self, mock_environ, mock_download, mock_tempfile):
-        """Test digest fetching when file doesn't exist in target branch"""
-        mock_runtime = MagicMock()
-        mock_runtime.group = "openshift-4.20"
-        mock_runtime.assembly = "test"
-
-        generator = RPMLockfileGenerator(self.repos, self.logger, runtime=mock_runtime)
-
-        # Mock environment and download failure
-        mock_environ.return_value = "fake_token"
-        mock_download.side_effect = Exception("File not found")
-
-        # Create mock ImageMetadata
-        mock_image_meta = MagicMock()
-        mock_image_meta.distgit_key = "test-image"
-        mock_image_meta.config.content.source.git.url = "https://github.com/openshift/test-image"
-
-        digest_path = Path('/some/path/rpms.lock.yaml.digest')
-        result = await generator._get_digest_from_target_branch(digest_path, mock_image_meta)
-
-        self.assertIsNone(result)
-
-    async def test_get_digest_from_target_branch_no_runtime(self):
-        """Test digest fetching when no runtime is provided"""
-        generator = RPMLockfileGenerator(self.repos, self.logger, runtime=None)
-
-        # Create mock ImageMetadata
-        mock_image_meta = MagicMock()
-        mock_image_meta.distgit_key = "test-image"
-
-        digest_path = Path('/some/path/rpms.lock.yaml.digest')
-        result = await generator._get_digest_from_target_branch(digest_path, mock_image_meta)
-
-        self.assertIsNone(result)
-
-    @patch.object(RPMLockfileGenerator, '_get_lockfile_from_target_branch')
-    @patch.object(RPMLockfileGenerator, '_get_digest_from_target_branch')
-    @patch.object(RPMLockfileGenerator, '_write_yaml')
-    @patch('pathlib.Path.write_text')
-    @patch('pathlib.Path.exists', return_value=False)
-    async def test_generate_lockfile_uses_target_branch_digest(
-        self, mock_exists, mock_write_text, mock_write_yaml, mock_get_digest, mock_get_lockfile
-    ):
-        """Test that generate_lockfile downloads files from upstream when digest matches"""
-        fingerprint = RPMLockfileGenerator._compute_hash(self.rpms)
-        mock_lockfile_content = "lockfile: content"
-
-        # Mock target branch returning same fingerprint and lockfile content
-        mock_get_digest.return_value = fingerprint
-        mock_get_lockfile.return_value = mock_lockfile_content
-
-=======
-    async def test_generate_lockfile_proceeds_when_conditions_met(self, mock_write_yaml):
-        """Test that lockfile generation proceeds when basic conditions are met"""
->>>>>>> cd5d4cc7
-        dummy_rpm_info = MagicMock()
-        dummy_rpm_info.to_dict.return_value = {'name': 'mypkg'}
-
-        self.generator.builder.fetch_rpms_info = AsyncMock(return_value={'x86_64': [dummy_rpm_info]})
-        self.generator.builder.fetch_modules_info = AsyncMock(return_value={})
-
-        # Create mock ImageMetadata
-        mock_image_meta = MagicMock()
-        mock_image_meta.distgit_key = "test-image"
-        mock_image_meta.is_lockfile_generation_enabled.return_value = True
-        mock_image_meta.get_enabled_repos.return_value = self.repos_set
-        mock_image_meta.get_lockfile_rpms_to_install = AsyncMock(return_value=self.rpms)
-<<<<<<< HEAD
-        mock_image_meta.get_lockfile_modules_to_install = MagicMock(return_value=set())
-        mock_image_meta.is_lockfile_force_enabled.return_value = False
-=======
->>>>>>> cd5d4cc7
-        mock_image_meta.get_arches.return_value = self.arches
-
-        await self.generator.generate_lockfile(mock_image_meta, self.path, self.filename)
-
-        # Should always generate when conditions are met
-        self.generator.builder.fetch_rpms_info.assert_called_once()
-        mock_write_yaml.assert_called_once()
+        mock_image_meta.get_arches.return_value = ['x86_64']
+
+        with patch.object(self.generator, '_write_yaml') as mock_write:
+            await self.generator.generate_lockfile(mock_image_meta, self.path, self.filename)
+
+        call_args = mock_write.call_args[0]
+        lockfile_data = call_args[0]
+        arch_data = lockfile_data['arches'][0]
+        self.assertIn('module_metadata', arch_data)
+        self.assertEqual(len(arch_data['module_metadata']), 0)
 
     @patch('builtins.open', new_callable=mock_open)
     @patch('pathlib.Path.exists', return_value=False)
-<<<<<<< HEAD
-    async def test_generate_lockfile_handles_missing_upstream_lockfile(
-        self, mock_exists, mock_write_text, mock_write_yaml, mock_get_digest, mock_get_lockfile
-    ):
-        """Test that generate_lockfile regenerates when upstream lockfile is missing despite matching fingerprint"""
-        fingerprint = RPMLockfileGenerator._compute_hash(self.rpms)
-
-        # Mock target branch returning digest but no lockfile
-        mock_get_digest.return_value = fingerprint
-        mock_get_lockfile.return_value = None  # Lockfile not found upstream
-
-        dummy_rpm_info = MagicMock()
-        dummy_rpm_info.to_dict.return_value = {'name': 'mypkg'}
-        self.generator.builder.fetch_rpms_info = AsyncMock(return_value={'x86_64': [dummy_rpm_info]})
-        self.generator.builder.fetch_modules_info = AsyncMock(return_value={})
-
-        # Create mock ImageMetadata
-        mock_image_meta = MagicMock()
-        mock_image_meta.distgit_key = "test-image"
-        mock_image_meta.is_lockfile_generation_enabled.return_value = True
-        mock_image_meta.get_enabled_repos.return_value = self.repos_set
-        mock_image_meta.get_lockfile_rpms_to_install = AsyncMock(return_value=self.rpms)
-        mock_image_meta.get_lockfile_modules_to_install = MagicMock(return_value=set())
-        mock_image_meta.is_lockfile_force_enabled.return_value = False
-        mock_image_meta.get_arches.return_value = self.arches
-
-        await self.generator.generate_lockfile(mock_image_meta, self.path, self.filename)
-
-        # Should generate lockfile despite matching fingerprint because upstream lockfile is missing
-        self.generator.builder.fetch_rpms_info.assert_called_once()
-        mock_write_yaml.assert_called_once()
-        # Should write digest file
-        mock_write_text.assert_any_call(fingerprint)
-
-    @patch.object(RPMLockfileGenerator, '_write_yaml')
-    @patch('builtins.open', new_callable=mock_open)
-    @patch('pathlib.Path.exists', return_value=False)
-    async def test_generate_lockfile_with_modules(self, mock_exists, mock_file, mock_write_yaml):
-        """Test lockfile generation with module metadata"""
-        dummy_rpm_info = MagicMock()
-        dummy_rpm_info.to_dict.return_value = {'name': 'python3', 'evr': '3.9-1.el9'}
-
-        dummy_module_info = MagicMock()
-        dummy_module_info.to_dict.return_value = {
-            'url': 'https://example.com/repodata/modules.yaml',
-            'repoid': 'rhel-9-appstream-rpms',
-            'checksum': 'sha256:abc123',
-            'size': 12345,
-        }
-
-        self.generator.builder.fetch_rpms_info = AsyncMock(return_value={'x86_64': [dummy_rpm_info]})
-        self.generator.builder.fetch_modules_info = AsyncMock(return_value={'x86_64': [dummy_module_info]})
-
-        # Create mock ImageMetadata
-        mock_image_meta = MagicMock()
-        mock_image_meta.distgit_key = "test-image"
-        mock_image_meta.is_lockfile_generation_enabled.return_value = True
-        mock_image_meta.get_enabled_repos.return_value = self.repos_set
-        mock_image_meta.get_lockfile_rpms_to_install = AsyncMock(return_value=self.rpms)
-        mock_image_meta.get_lockfile_modules_to_install = MagicMock(return_value={'python36'})
-        mock_image_meta.is_lockfile_force_enabled.return_value = False
-        mock_image_meta.get_arches.return_value = ['x86_64']
-
-        await self.generator.generate_lockfile(mock_image_meta, self.path, self.filename)
-
-        # Verify both RPM and module info collection called
-        self.generator.builder.fetch_rpms_info.assert_called_once_with(['x86_64'], self.repos_set, self.rpms)
-        self.generator.builder.fetch_modules_info.assert_called_once_with(['x86_64'], self.repos_set, {'python36'})
-
-        # Verify lockfile structure includes module_metadata
-        mock_write_yaml.assert_called_once()
-        written_lockfile = mock_write_yaml.call_args[0][0]
-
-        self.assertEqual(written_lockfile['lockfileVersion'], 1)
-        self.assertEqual(written_lockfile['lockfileVendor'], 'redhat')
-        self.assertEqual(len(written_lockfile['arches']), 1)
-
-        arch_data = written_lockfile['arches'][0]
-        self.assertEqual(arch_data['arch'], 'x86_64')
-        self.assertEqual(len(arch_data['packages']), 1)
-        self.assertEqual(len(arch_data['module_metadata']), 1)
-        self.assertEqual(arch_data['module_metadata'][0]['repoid'], 'rhel-9-appstream-rpms')
-
-    @patch.object(RPMLockfileGenerator, '_write_yaml')
-    @patch('builtins.open', new_callable=mock_open)
-    @patch('pathlib.Path.exists', return_value=False)
-    async def test_generate_lockfile_no_modules_configured(self, mock_exists, mock_file, mock_write_yaml):
-        """Test lockfile generation with empty module configuration"""
-        dummy_rpm_info = MagicMock()
-        dummy_rpm_info.to_dict.return_value = {'name': 'python3', 'evr': '3.9-1.el9'}
-
-        self.generator.builder.fetch_rpms_info = AsyncMock(return_value={'x86_64': [dummy_rpm_info]})
-        self.generator.builder.fetch_modules_info = AsyncMock(return_value={'x86_64': []})
-
-        # Create mock ImageMetadata with no modules configured
-        mock_image_meta = MagicMock()
-        mock_image_meta.distgit_key = "test-image"
-        mock_image_meta.is_lockfile_generation_enabled.return_value = True
-        mock_image_meta.get_enabled_repos.return_value = self.repos_set
-        mock_image_meta.get_lockfile_rpms_to_install = AsyncMock(return_value=self.rpms)
-        mock_image_meta.get_lockfile_modules_to_install = MagicMock(return_value=set())
-        mock_image_meta.is_lockfile_force_enabled.return_value = False
-        mock_image_meta.get_arches.return_value = ['x86_64']
-
-        await self.generator.generate_lockfile(mock_image_meta, self.path, self.filename)
-
-        # Verify both collections called even with empty modules
-        self.generator.builder.fetch_rpms_info.assert_called_once()
-        self.generator.builder.fetch_modules_info.assert_called_once_with(['x86_64'], self.repos_set, set())
-
-        # Verify lockfile has empty module_metadata
-        mock_write_yaml.assert_called_once()
-        written_lockfile = mock_write_yaml.call_args[0][0]
-
-        arch_data = written_lockfile['arches'][0]
-        self.assertEqual(arch_data['module_metadata'], [])
-
-    def test_compute_combined_hash_rpms_and_modules(self):
-        """Test combined hash computation with both RPMs and modules"""
-        rpms = {'python3', 'gcc'}
-        modules = {'python36', 'nodejs'}
-
-        hash1 = RPMLockfileGenerator._compute_combined_hash(rpms, modules)
-        hash2 = RPMLockfileGenerator._compute_combined_hash(rpms, modules)
-
-        # Same inputs should produce same hash
-        self.assertEqual(hash1, hash2)
-
-        # Different inputs should produce different hash
-        hash3 = RPMLockfileGenerator._compute_combined_hash(rpms, {'python36'})
-        self.assertNotEqual(hash1, hash3)
-
-    def test_compute_combined_hash_empty_modules(self):
-        """Test combined hash with empty modules set"""
-        rpms = {'python3', 'gcc'}
-        empty_modules = set()
-
-        hash1 = RPMLockfileGenerator._compute_combined_hash(rpms, empty_modules)
-
-        # With empty modules, should still produce valid hash
-        self.assertIsInstance(hash1, str)
-        self.assertEqual(len(hash1), 64)  # SHA256 hex length
-
-    async def test_generate_lockfile_skips_when_repositories_empty(self):
-        """Test that generate_lockfile skips when repositories set is empty"""
-        # Mock the fetch_rpms_info method to track if it's called
-        self.generator.builder.fetch_rpms_info = MagicMock()
-
-        # Create mock ImageMetadata with empty repos
-        mock_image_meta = MagicMock()
-        mock_image_meta.distgit_key = "test-image"
-        mock_image_meta.is_lockfile_generation_enabled.return_value = True
-        mock_image_meta.get_enabled_repos.return_value = set()
-
-        await self.generator.generate_lockfile(mock_image_meta, self.path, self.filename)
-
-        # Should skip generation due to empty repositories
-        self.generator.builder.fetch_rpms_info.assert_not_called()
-        self.logger.info.assert_called_with("Skipping lockfile generation for test-image: repositories set is empty")
-
-
-class TestEnsureRepositoriesLoaded(unittest.IsolatedAsyncioTestCase):
-    def setUp(self):
-        self.repos = MagicMock()
-        self.logger = MagicMock()
-        self.generator = RPMLockfileGenerator(self.repos, self.logger)
-        self.base_dir = Path('/tmp/base')
-
-=======
->>>>>>> cd5d4cc7
     def create_mock_image_meta(
         self,
         distgit_key: str,
