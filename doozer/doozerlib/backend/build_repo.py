--- conflicted
+++ resolved
@@ -26,14 +26,10 @@
         url: str,
         branch: Optional[str],
         local_dir: Union[str, Path],
-<<<<<<< HEAD
-        logger: Optional[logging.Logger] = None,
-        pull_url: Optional[str] = None,
-=======
         username: Optional[str] = None,
         password: Optional[str] = None,
         logger: Optional[logging.Logger] = None,
->>>>>>> bfdb8475
+        pull_url: Optional[str] = None,
     ) -> None:
         """Initialize a BuildRepo object.
         :param url: The URL of the build source repository (for pushing).
